--- conflicted
+++ resolved
@@ -51,14 +51,10 @@
 // Regular expression for all instances of emphasis markers
 var emphasisMarkersRe = /[_*]/g;
 // Regular expression for inline links and shortcut reference links
-<<<<<<< HEAD
-var linkRe = /\[(?:[^[\]]|\[[^\]]*\])*\](?:\(\S*\))?/g;
-=======
 var linkRe = /(\[(?:[^[\]]|\[[^\]]*\])*\])(\(\S*\)|\[\S*\])?/g;
 module.exports.linkRe = linkRe;
 // Regular expression for link reference definition lines
 module.exports.linkReferenceRe = /^ {0,3}\[[^\]]+]:\s.*$/;
->>>>>>> e79e8188
 // All punctuation characters (normal and full-width)
 var allPunctuation = ".,;:!?。，；：！？";
 module.exports.allPunctuation = allPunctuation;
@@ -1464,10 +1460,6 @@
     }
     // Make a/synchronous call to read file
     if (synchronous) {
-<<<<<<< HEAD
-        // @ts-ignore
-=======
->>>>>>> e79e8188
         lintContentWrapper(null, fs.readFileSync(file, "utf8"));
     }
     else {
@@ -1777,10 +1769,6 @@
         fs = __webpack_require__(/*! fs */ "?ec0a");
     }
     // Read file
-<<<<<<< HEAD
-    // @ts-ignore
-=======
->>>>>>> e79e8188
     var content = fs.readFileSync(file, "utf8");
     // Try to parse file
     var _a = parseConfiguration(file, content, parsers), config = _a.config, message = _a.message;
