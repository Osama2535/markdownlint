--- conflicted
+++ resolved
@@ -22,12 +22,8 @@
             {
               "loader": "ts-loader",
               "options": {
-<<<<<<< HEAD
-                "configFile": "../demo/tsconfig.json"
-=======
                 "configFile": "../demo/tsconfig.json",
                 "transpileOnly": true
->>>>>>> 4ff4cbcc
               }
             }
           ]
